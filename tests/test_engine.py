--- conflicted
+++ resolved
@@ -375,13 +375,9 @@
 
 
 @pytest.mark.asyncio
-<<<<<<< HEAD
-async def test_run_set_facts():
-    ruleset_queues, event_log = load_rules("rules/test_set_facts.yml")
-=======
+
 async def test_run_assert_facts():
     ruleset_queues, event_log = load_rulebook("rules/test_assert_facts.yml")
->>>>>>> 67034e54
     inventory = dict(
         all=dict(hosts=dict(localhost=dict(ansible_connection="local")))
     )
