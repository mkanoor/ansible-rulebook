--- conflicted
+++ resolved
@@ -1,22 +1,13 @@
 import asyncio
-<<<<<<< HEAD
 from typing import Any, Dict
 
 
 async def main(queue: asyncio.Queue, args: Dict[str, Any]):
-
-    for i in range(int(args["limit"])):
-        await queue.put(dict(range2=dict(i=i)))
-=======
-
-
-async def main(queue, args):
     delay = args.get("delay", 0)
 
     for i in range(int(args["limit"])):
         await queue.put(dict(range2=dict(i=i)))
         await asyncio.sleep(delay)
->>>>>>> ae1bf844
 
 
 if __name__ == "__main__":
