import json
import os

import pytest

from ansible_rulebook.engine import run_rulesets
from ansible_rulebook.messages import Shutdown
from ansible_rulebook.util import load_inventory

from .test_engine import load_rulebook


@pytest.mark.asyncio
async def test_01_noop():
    ruleset_queues, event_log = load_rulebook("examples/01_noop.yml")

    queue = ruleset_queues[0][1]
    queue.put_nowait(dict(i=1))
    queue.put_nowait(Shutdown())

    await run_rulesets(
        event_log,
        ruleset_queues,
        dict(),
        dict(),
    )

    event = event_log.get_nowait()
    assert event["type"] == "Action", "1"
    assert event["action"] == "noop", "2"
    event = event_log.get_nowait()
    assert event["type"] == "ProcessedEvent", "1"
    event = event_log.get_nowait()
    assert event["type"] == "Shutdown", "7"
    assert event_log.empty()


@pytest.mark.asyncio
async def test_02_debug():
    ruleset_queues, event_log = load_rulebook("examples/02_debug.yml")

    queue = ruleset_queues[0][1]
    queue.put_nowait(dict(i=1))
    queue.put_nowait(Shutdown())

    await run_rulesets(
        event_log,
        ruleset_queues,
        dict(),
        dict(),
    )

    event = event_log.get_nowait()
    assert event["type"] == "Action", "1"
    assert event["action"] == "debug", "2"
    event = event_log.get_nowait()
    assert event["type"] == "ProcessedEvent", "1"
    event = event_log.get_nowait()
    assert event["type"] == "Shutdown", "7"
    assert event_log.empty()


@pytest.mark.asyncio
async def test_03_print_event():
    ruleset_queues, event_log = load_rulebook("examples/03_print_event.yml")

    queue = ruleset_queues[0][1]
    queue.put_nowait(dict(i=1))
    queue.put_nowait(Shutdown())

    await run_rulesets(
        event_log,
        ruleset_queues,
        dict(),
        dict(),
    )

    event = event_log.get_nowait()
    assert event["type"] == "Action", "1"
    assert event["action"] == "print_event", "2"
    event = event_log.get_nowait()
    assert event["type"] == "ProcessedEvent", "1"
    event = event_log.get_nowait()
    assert event["type"] == "Shutdown", "7"
    assert event_log.empty()


@pytest.mark.asyncio
<<<<<<< HEAD
async def test_04_set_fact():
    ruleset_queues, event_log = load_rules("examples/04_set_fact.yml")
=======
async def test_04_assert_fact():
    ruleset_queues, event_log = load_rulebook("examples/04_assert_fact.yml")
>>>>>>> 67034e54

    queue = ruleset_queues[0][1]
    queue.put_nowait(dict(i=1))
    queue.put_nowait(Shutdown())

    await run_rulesets(
        event_log,
        ruleset_queues,
        dict(),
        dict(),
    )

    event = event_log.get_nowait()
    assert event["type"] == "Action", "1"
    assert event["action"] == "set_fact", "2"
    event = event_log.get_nowait()
    assert event["type"] == "Action", "3"
    assert event["action"] == "print_event", "4"
    event = event_log.get_nowait()
    assert event["type"] == "ProcessedEvent", "5"
    event = event_log.get_nowait()
    assert event["type"] == "Shutdown", "6"
    assert event_log.empty()


@pytest.mark.asyncio
async def test_05_post_event():
    ruleset_queues, event_log = load_rulebook("examples/05_post_event.yml")

    queue = ruleset_queues[0][1]
    queue.put_nowait(dict(i=1))
    queue.put_nowait(Shutdown())

    await run_rulesets(
        event_log,
        ruleset_queues,
        dict(),
        dict(),
    )

    event = event_log.get_nowait()
    assert event["type"] == "Action", "1"
    assert event["action"] == "post_event", "2"
    event = event_log.get_nowait()
    assert event["type"] == "Action", "3"
    assert event["action"] == "print_event", "4"
    event = event_log.get_nowait()
    assert event["type"] == "ProcessedEvent", "5"
    event = event_log.get_nowait()
    assert event["type"] == "Shutdown", "6"
    assert event_log.empty()


@pytest.mark.asyncio
async def test_06_retract_fact():
    ruleset_queues, event_log = load_rulebook("examples/06_retract_fact.yml")

    queue = ruleset_queues[0][1]
    queue.put_nowait(dict(i=1))
    queue.put_nowait(Shutdown())

    await run_rulesets(
        event_log,
        ruleset_queues,
        dict(),
        dict(),
    )

    event = event_log.get_nowait()
    assert event["type"] == "Action", "1"
    assert event["action"] == "set_fact", "2"
    event = event_log.get_nowait()
    assert event["type"] == "Action", "3"
    assert event["action"] == "retract_fact", "4"
    event = event_log.get_nowait()
    assert event["type"] == "Action", "4"
    assert event["action"] == "debug", "5"
    event = event_log.get_nowait()
    assert event["type"] == "ProcessedEvent", "6"
    event = event_log.get_nowait()
    assert event["type"] == "Shutdown", "7"
    assert event_log.empty()


@pytest.mark.asyncio
async def test_07_and():
    ruleset_queues, event_log = load_rulebook("examples/07_and.yml")

    queue = ruleset_queues[0][1]
    queue.put_nowait(dict(nested=dict(i=1, j=1)))
    queue.put_nowait(Shutdown())

    await run_rulesets(
        event_log,
        ruleset_queues,
        dict(),
        dict(),
    )

    event = event_log.get_nowait()
    assert event["type"] == "Action", "1"
    assert event["action"] == "debug", "2"
    event = event_log.get_nowait()
    assert event["type"] == "ProcessedEvent", "6"
    event = event_log.get_nowait()
    assert event["type"] == "Shutdown", "7"
    assert event_log.empty()


@pytest.mark.asyncio
async def test_08_or():
    ruleset_queues, event_log = load_rulebook("examples/08_or.yml")

    queue = ruleset_queues[0][1]
    queue.put_nowait(dict(nested=dict(i=1, j=1)))
    queue.put_nowait(Shutdown())

    await run_rulesets(
        event_log,
        ruleset_queues,
        dict(),
        dict(),
    )

    event = event_log.get_nowait()
    assert event["type"] == "Action", "1"
    assert event["action"] == "debug", "2"
    event = event_log.get_nowait()
    assert event["type"] == "ProcessedEvent", "6"
    event = event_log.get_nowait()
    assert event["type"] == "Shutdown", "7"
    assert event_log.empty()


@pytest.mark.asyncio
async def test_09_gt():
    ruleset_queues, event_log = load_rulebook("examples/09_gt.yml")

    queue = ruleset_queues[0][1]
    queue.put_nowait(dict(i=3))
    queue.put_nowait(Shutdown())

    await run_rulesets(
        event_log,
        ruleset_queues,
        dict(),
        dict(),
    )

    event = event_log.get_nowait()
    assert event["type"] == "Action", "1"
    assert event["action"] == "debug", "2"
    event = event_log.get_nowait()
    assert event["type"] == "ProcessedEvent", "6"
    event = event_log.get_nowait()
    assert event["type"] == "Shutdown", "7"
    assert event_log.empty()


@pytest.mark.asyncio
async def test_10_lt():
    ruleset_queues, event_log = load_rulebook("examples/10_lt.yml")

    queue = ruleset_queues[0][1]
    queue.put_nowait(dict(i=1))
    queue.put_nowait(Shutdown())

    await run_rulesets(
        event_log,
        ruleset_queues,
        dict(),
        dict(),
    )

    event = event_log.get_nowait()
    assert event["type"] == "Action", "1"
    assert event["action"] == "debug", "2"
    event = event_log.get_nowait()
    assert event["type"] == "ProcessedEvent", "6"
    event = event_log.get_nowait()
    assert event["type"] == "Shutdown", "7"
    assert event_log.empty()


@pytest.mark.asyncio
async def test_11_le():
    ruleset_queues, event_log = load_rulebook("examples/11_le.yml")

    queue = ruleset_queues[0][1]
    queue.put_nowait(dict(i=2))
    queue.put_nowait(Shutdown())

    await run_rulesets(
        event_log,
        ruleset_queues,
        dict(),
        dict(),
    )

    event = event_log.get_nowait()
    assert event["type"] == "Action", "1"
    assert event["action"] == "debug", "2"
    event = event_log.get_nowait()
    assert event["type"] == "ProcessedEvent", "6"
    event = event_log.get_nowait()
    assert event["type"] == "Shutdown", "7"
    assert event_log.empty()


@pytest.mark.asyncio
async def test_12_ge():
    ruleset_queues, event_log = load_rulebook("examples/12_ge.yml")

    queue = ruleset_queues[0][1]
    queue.put_nowait(dict(i=2))
    queue.put_nowait(Shutdown())

    await run_rulesets(
        event_log,
        ruleset_queues,
        dict(),
        dict(),
    )

    event = event_log.get_nowait()
    assert event["type"] == "Action", "1"
    assert event["action"] == "debug", "2"
    event = event_log.get_nowait()
    assert event["type"] == "ProcessedEvent", "6"
    event = event_log.get_nowait()
    assert event["type"] == "Shutdown", "7"
    assert event_log.empty()


@pytest.mark.asyncio
async def test_13_add():
    ruleset_queues, event_log = load_rulebook("examples/13_add.yml")

    queue = ruleset_queues[0][1]
    queue.put_nowait(dict(nested=dict(i=2, j=1)))
    queue.put_nowait(Shutdown())

    await run_rulesets(
        event_log,
        ruleset_queues,
        dict(),
        dict(),
    )

    event = event_log.get_nowait()
    assert event["type"] == "Action", "1"
    assert event["action"] == "debug", "2"
    event = event_log.get_nowait()
    assert event["type"] == "ProcessedEvent", "6"
    event = event_log.get_nowait()
    assert event["type"] == "Shutdown", "7"
    assert event_log.empty()


@pytest.mark.asyncio
async def test_14_sub():
    ruleset_queues, event_log = load_rulebook("examples/14_sub.yml")

    queue = ruleset_queues[0][1]
    queue.put_nowait(dict(nested=dict(i=1, j=2)))
    queue.put_nowait(Shutdown())

    await run_rulesets(
        event_log,
        ruleset_queues,
        dict(),
        dict(),
    )

    event = event_log.get_nowait()
    assert event["type"] == "Action", "1"
    assert event["action"] == "debug", "2"
    event = event_log.get_nowait()
    assert event["type"] == "ProcessedEvent", "6"
    event = event_log.get_nowait()
    assert event["type"] == "Shutdown", "7"
    assert event_log.empty()


@pytest.mark.asyncio
async def test_15_multiple_events_all():
    ruleset_queues, event_log = load_rulebook(
        "examples/15_multiple_events_all.yml"
    )

    queue = ruleset_queues[0][1]
    queue.put_nowait(dict(nested=dict(i=1, j=0)))
    queue.put_nowait(dict(nested=dict(i=0, j=1)))
    queue.put_nowait(Shutdown())

    await run_rulesets(
        event_log,
        ruleset_queues,
        dict(),
        dict(),
    )

    event = event_log.get_nowait()
    assert event["type"] == "ProcessedEvent", "0"
    event = event_log.get_nowait()
    assert event["type"] == "Action", "1"
    assert event["action"] == "debug", "2"
    event = event_log.get_nowait()
    assert event["type"] == "ProcessedEvent", "6"
    event = event_log.get_nowait()
    assert event["type"] == "Shutdown", "7"
    assert event_log.empty()


@pytest.mark.asyncio
async def test_16_multiple_events_any():
    ruleset_queues, event_log = load_rulebook(
        "examples/16_multiple_events_any.yml"
    )

    queue = ruleset_queues[0][1]
    queue.put_nowait(dict(nested=dict(i=1, j=0)))
    queue.put_nowait(Shutdown())

    await run_rulesets(
        event_log,
        ruleset_queues,
        dict(),
        dict(),
    )

    event = event_log.get_nowait()
    assert event["type"] == "Action", "1"
    assert event["action"] == "debug", "2"
    event = event_log.get_nowait()
    assert event["type"] == "ProcessedEvent", "6"
    event = event_log.get_nowait()
    assert event["type"] == "Shutdown", "7"
    assert event_log.empty()


@pytest.mark.asyncio
async def test_17_multiple_sources_any():
    ruleset_queues, event_log = load_rulebook(
        "examples/17_multiple_sources_any.yml"
    )

    queue = ruleset_queues[0][1]
    queue.put_nowait(dict(i=1))
    queue.put_nowait(dict(range2=dict(i=1)))
    queue.put_nowait(Shutdown())

    await run_rulesets(
        event_log,
        ruleset_queues,
        dict(),
        dict(),
    )

    event = event_log.get_nowait()
    assert event["type"] == "Action", "1"
    assert event["action"] == "debug", "2"
    event = event_log.get_nowait()
    assert event["type"] == "ProcessedEvent", "3"
    event = event_log.get_nowait()
    assert event["type"] == "Action", "4"
    assert event["action"] == "debug", "5"
    event = event_log.get_nowait()
    assert event["type"] == "ProcessedEvent", "7"
    event = event_log.get_nowait()
    assert event["type"] == "Shutdown", "8"
    assert event_log.empty()


@pytest.mark.asyncio
async def test_18_multiple_sources_all():
    ruleset_queues, event_log = load_rulebook(
        "examples/18_multiple_sources_all.yml"
    )

    queue = ruleset_queues[0][1]
    queue.put_nowait(dict(i=1))
    queue.put_nowait(dict(range2=dict(i=1)))
    queue.put_nowait(Shutdown())

    await run_rulesets(
        event_log,
        ruleset_queues,
        dict(),
        dict(),
    )

    event = event_log.get_nowait()
    assert event["type"] == "ProcessedEvent", "0"
    event = event_log.get_nowait()
    assert event["type"] == "Action", "1"
    assert event["action"] == "debug", "2"
    event = event_log.get_nowait()
    assert event["type"] == "ProcessedEvent", "3"
    event = event_log.get_nowait()
    assert event["type"] == "Shutdown", "8"
    assert event_log.empty()


@pytest.mark.asyncio
async def test_19_is_defined():
    ruleset_queues, event_log = load_rulebook("examples/19_is_defined.yml")

    queue = ruleset_queues[0][1]
    queue.put_nowait(dict(i=1))
    queue.put_nowait(Shutdown())

    await run_rulesets(
        event_log,
        ruleset_queues,
        dict(),
        dict(),
    )

    event = event_log.get_nowait()
    assert event["type"] == "Action", "1"
    assert event["action"] == "set_fact", "2"
    event = event_log.get_nowait()
    assert event["type"] == "Action", "3"
    assert event["action"] == "debug", "4"
    event = event_log.get_nowait()
    assert event["type"] == "ProcessedEvent", "5"
    event = event_log.get_nowait()
    assert event["type"] == "Shutdown", "6"
    assert event_log.empty()


@pytest.mark.asyncio
async def test_20_is_not_defined():
    ruleset_queues, event_log = load_rulebook("examples/20_is_not_defined.yml")

    queue = ruleset_queues[0][1]
    queue.put_nowait(dict(i=1))
    queue.put_nowait(Shutdown())

    await run_rulesets(
        event_log,
        ruleset_queues,
        dict(),
        dict(),
    )

    event = event_log.get_nowait()
    assert event["type"] == "Action", "1"
    assert event["action"] == "set_fact", "2"
    event = event_log.get_nowait()
    assert event["type"] == "Action", "3"
    assert event["action"] == "retract_fact", "4"
    event = event_log.get_nowait()
    assert event["type"] == "Action", "5"
    assert event["action"] == "debug", "6"
    event = event_log.get_nowait()
    assert event["type"] == "ProcessedEvent", "7"
    event = event_log.get_nowait()
    assert event["type"] == "Shutdown", "8"
    assert event_log.empty()


PLAYBOOK_RULES = [
    "examples/21_run_playbook.yml",
    "examples/33_run_playbook_retry.yml",
    "examples/34_run_playbook_retries.yml",
]


@pytest.mark.asyncio
@pytest.mark.parametrize("rule", PLAYBOOK_RULES)
async def test_21_run_playbook(rule):
    ruleset_queues, event_log = load_rulebook(rule)

    queue = ruleset_queues[0][1]
    queue.put_nowait(dict(i=1))
    queue.put_nowait(Shutdown())

    await run_rulesets(
        event_log,
        ruleset_queues,
        dict(),
        dict(),
    )

    event = event_log.get_nowait()
    assert event["type"] == "Job", "0"
    for i in range(4):
        assert event_log.get_nowait()["type"] == "AnsibleEvent", f"0.{i}"
    event = event_log.get_nowait()
    assert event["type"] == "Action", "1"
    assert event["action"] == "run_playbook", "2"
    event = event_log.get_nowait()
    assert event["type"] == "ProcessedEvent", "7"
    event = event_log.get_nowait()
    assert event["type"] == "Shutdown", "8"
    assert event_log.empty()


@pytest.mark.asyncio
async def test_23_nested_data():
    ruleset_queues, event_log = load_rulebook("examples/23_nested_data.yml")

    queue = ruleset_queues[0][1]
    queue.put_nowait(dict(root=dict(nested=dict(i=0))))
    queue.put_nowait(dict(root=dict(nested=dict(i=1))))
    queue.put_nowait(Shutdown())

    await run_rulesets(
        event_log,
        ruleset_queues,
        dict(),
        dict(),
    )

    event = event_log.get_nowait()
    assert event["type"] == "ProcessedEvent", "0"
    event = event_log.get_nowait()
    assert event["type"] == "Action", "1"
    event = event_log.get_nowait()
    assert event["type"] == "ProcessedEvent", "2"
    event = event_log.get_nowait()
    assert event["type"] == "Shutdown", "2"
    assert event_log.empty()


@pytest.mark.asyncio
async def test_24_max_attributes():
    ruleset_queues, event_log = load_rulebook("examples/24_max_attributes.yml")

    with open("examples/replays/24_max_attributes/00.json") as f:
        data = json.loads(f.read())

    queue = ruleset_queues[0][1]
    queue.put_nowait(data)
    queue.put_nowait(Shutdown())

    await run_rulesets(
        event_log,
        ruleset_queues,
        dict(),
        dict(),
    )

    event = event_log.get_nowait()
    assert event["type"] == "Action", "1"
    event = event_log.get_nowait()
    assert event["type"] == "ProcessedEvent", "2"
    event = event_log.get_nowait()
    assert event["type"] == "Shutdown", "2"
    assert event_log.empty()


@pytest.mark.asyncio
async def test_25_max_attributes_nested():
    ruleset_queues, event_log = load_rulebook(
        "examples/25_max_attributes_nested.yml"
    )

    with open("examples/replays/25_max_attributes_nested/00.json") as f:
        data = json.loads(f.read())

    queue = ruleset_queues[0][1]
    queue.put_nowait(data)
    queue.put_nowait(Shutdown())

    await run_rulesets(
        event_log,
        ruleset_queues,
        dict(),
        dict(),
    )

    event = event_log.get_nowait()
    assert event["type"] == "Action", "1"
    event = event_log.get_nowait()
    assert event["type"] == "ProcessedEvent", "2"
    event = event_log.get_nowait()
    assert event["type"] == "Shutdown", "2"
    assert event_log.empty()


@pytest.mark.asyncio
async def test_26_print_events():
    ruleset_queues, event_log = load_rulebook("examples/26_print_events.yml")

    queue = ruleset_queues[0][1]
    queue.put_nowait(dict(i=1))
    queue.put_nowait(dict(i=2))
    queue.put_nowait(Shutdown())

    await run_rulesets(
        event_log,
        ruleset_queues,
        dict(),
        dict(),
    )

    event_log.get_nowait()
    event = event_log.get_nowait()
    assert event["type"] == "Action", "1"
    assert event["action"] == "print_event", "2"
    event = event_log.get_nowait()
    assert event["type"] == "ProcessedEvent", "1"
    event = event_log.get_nowait()
    assert event["type"] == "Shutdown", "7"
    assert event_log.empty()


@pytest.mark.asyncio
async def test_27_var_root():
    ruleset_queues, event_log = load_rulebook("examples/27_var_root.yml")

    queue = ruleset_queues[0][1]
    queue.put_nowait(
        dict(
            webhook=dict(
                payload=dict(url="http://www.example.com", action="merge")
            )
        )
    )
    queue.put_nowait(
        dict(kafka=dict(message=dict(topic="testing", channel="red")))
    )
    queue.put_nowait(Shutdown())

    await run_rulesets(
        event_log,
        ruleset_queues,
        dict(),
        dict(),
    )

    event = event_log.get_nowait()
    assert event["type"] == "ProcessedEvent", "0"
    event = event_log.get_nowait()
    assert event["type"] == "Action", "1"
    assert event["action"] == "print_event", "2"

    event = event_log.get_nowait()
    assert event["type"] == "ProcessedEvent", "6"
    event = event_log.get_nowait()
    assert event["type"] == "Shutdown", "7"
    assert event_log.empty()


@pytest.mark.skipif(
    os.environ.get("RULES_ENGINE", "drools") == "drools",
    reason="durable rules only test, issues with jinja substitution",
)
@pytest.mark.asyncio
async def test_28_right_side_condition_template():
    ruleset_queues, event_log = load_rulebook(
        "examples/28_right_side_condition_template.yml"
    )

    queue = ruleset_queues[0][1]
    queue.put_nowait({"i": 1})
    queue.put_nowait({"i": 2})
    queue.put_nowait(Shutdown())

    await run_rulesets(
        event_log,
        ruleset_queues,
        {"custom": {"expected_index": 2}},
        dict(),
    )

    event_log.get_nowait()
    event = event_log.get_nowait()
    assert event["type"] == "Action", "1"
    assert event["action"] == "debug", "2"
    event = event_log.get_nowait()
    assert event["type"] == "ProcessedEvent", "1"
    event = event_log.get_nowait()
    assert event["type"] == "Shutdown", "7"
    assert event_log.empty()


@pytest.mark.asyncio
async def test_29_run_module():
    ruleset_queues, event_log = load_rulebook("examples/29_run_module.yml")

    queue = ruleset_queues[0][1]
    queue.put_nowait(dict(i=1, meta=dict(hosts="localhost")))
    queue.put_nowait(Shutdown())

    await run_rulesets(
        event_log,
        ruleset_queues,
        dict(),
        dict(),
    )

    event = event_log.get_nowait()
    assert event["type"] == "Job", "0"
    for i in range(4):
        assert event_log.get_nowait()["type"] == "AnsibleEvent", f"0.{i}"

    event = event_log.get_nowait()
    assert event["type"] == "Action", "1"
    assert event["action"] == "run_module", "2"

    assert event["rc"] == 0, "2.1"
    assert event["status"] == "successful", "2.2"
    event = event_log.get_nowait()
    assert event["type"] == "ProcessedEvent", "7"
    event = event_log.get_nowait()
    assert event["type"] == "Shutdown", "8"
    assert event_log.empty()


@pytest.mark.asyncio
async def test_30_run_module_missing():
    ruleset_queues, event_log = load_rulebook(
        "examples/30_run_module_missing.yml"
    )

    queue = ruleset_queues[0][1]
    queue.put_nowait(dict(i=1, meta=dict(hosts="localhost")))
    queue.put_nowait(Shutdown())

    await run_rulesets(
        event_log,
        ruleset_queues,
        dict(),
        dict(),
    )

    event = event_log.get_nowait()
    assert event["type"] == "Job", "0"
    for i in range(4):
        assert event_log.get_nowait()["type"] == "AnsibleEvent", f"0.{i}"

    event = event_log.get_nowait()
    assert event["type"] == "Action", "1"
    assert event["action"] == "run_module", "2"

    assert event["rc"] == 2, "2.1"
    assert event["status"] == "failed", "2.2"
    event = event_log.get_nowait()
    assert event["type"] == "ProcessedEvent", "7"
    event = event_log.get_nowait()
    assert event["type"] == "Shutdown", "8"
    assert event_log.empty()


@pytest.mark.asyncio
async def test_31_run_module_missing_args():
    ruleset_queues, event_log = load_rulebook(
        "examples/31_run_module_missing_args.yml"
    )

    queue = ruleset_queues[0][1]
    queue.put_nowait(dict(i=1, meta=dict(hosts="localhost")))
    queue.put_nowait(Shutdown())

    await run_rulesets(
        event_log,
        ruleset_queues,
        dict(),
        dict(),
    )

    event = event_log.get_nowait()
    assert event["type"] == "Job", "0"
    for i in range(4):
        assert event_log.get_nowait()["type"] == "AnsibleEvent", f"0.{i}"

    event = event_log.get_nowait()
    assert event["type"] == "Action", "1"
    assert event["action"] == "run_module", "2"

    assert event["rc"] == 2, "2.1"
    assert event["status"] == "failed", "2.2"
    event = event_log.get_nowait()
    assert event["type"] == "ProcessedEvent", "7"
    event = event_log.get_nowait()
    assert event["type"] == "Shutdown", "8"
    assert event_log.empty()


@pytest.mark.asyncio
async def test_32_run_module_fail():
    ruleset_queues, event_log = load_rulebook(
        "examples/32_run_module_fail.yml"
    )

    queue = ruleset_queues[0][1]
    queue.put_nowait(dict(i=1, meta=dict(hosts="localhost")))
    queue.put_nowait(Shutdown())

    await run_rulesets(
        event_log,
        ruleset_queues,
        dict(),
        dict(),
    )

    event = event_log.get_nowait()
    assert event["type"] == "Job", "0"
    for i in range(8):
        assert event_log.get_nowait()["type"] == "AnsibleEvent", f"0.{i}"

    event = event_log.get_nowait()
    assert event["type"] == "Action", "1"
    assert event["action"] == "run_module", "2"

    assert event["rc"] == 2, "2.1"
    assert event["status"] == "failed", "2.2"
    event = event_log.get_nowait()
    assert event["type"] == "ProcessedEvent", "7"
    event = event_log.get_nowait()
    assert event["type"] == "Shutdown", "8"
    assert event_log.empty()


@pytest.mark.asyncio
async def test_35_multiple_rulesets_1_fired():
    ruleset_queues, event_log = load_rulebook(
        "examples/35_multiple_rulesets_1_fired.yml"
    )

    queue = ruleset_queues[0][1]
    queue.put_nowait(dict(i=1, meta=dict(hosts="localhost")))

    queue = ruleset_queues[1][1]
    queue.put_nowait(dict(i=1, meta=dict(hosts="localhost")))

    queue.put_nowait(Shutdown())

    await run_rulesets(
        event_log,
        ruleset_queues,
        dict(),
        dict(),
    )

    checks = {
        "max_events": 5,
        "processed_events": 2,
        "shutdown_events": 1,
        "actions": ["set_fact", "noop"],
    }
    validate_events(event_log, **checks)


@pytest.mark.asyncio
async def test_36_multiple_rulesets_both_fired():
    ruleset_queues, event_log = load_rulebook(
        "examples/36_multiple_rulesets_both_fired.yml"
    )

    queue = ruleset_queues[0][1]
    queue.put_nowait(dict(i=1, meta=dict(hosts="localhost")))
    queue.put_nowait(dict(i=2, meta=dict(hosts="localhost")))

    queue = ruleset_queues[1][1]
    queue.put_nowait(dict(i=1, meta=dict(hosts="localhost")))

    queue.put_nowait(Shutdown())

    await run_rulesets(
        event_log,
        ruleset_queues,
        dict(),
        dict(),
    )
    checks = {
        "max_events": 6,
        "processed_events": 3,
        "shutdown_events": 1,
        "actions": ["set_fact", "debug"],
    }
    validate_events(event_log, **checks)


def validate_events(event_log, **kwargs):
    processed_events = 0
    shutdown_events = 0
    actions = []

    for _ in range(kwargs["max_events"]):
        event = event_log.get_nowait()
        print(event)
        if event["type"] == "ProcessedEvent":
            processed_events += 1
        elif event["type"] == "Action":
            actions.append(event["action"])
        elif event["type"] == "Shutdown":
            shutdown_events += 1

    assert event_log.empty()
    if "actions" in kwargs:
        assert kwargs["actions"] == actions
    if "processed_events" in kwargs:
        assert kwargs["processed_events"] == processed_events
    if "shutdown_events" in kwargs:
        assert kwargs["shutdown_events"] == shutdown_events


@pytest.mark.skipif(
    os.environ.get("RULES_ENGINE", "durable_rules") == "durable_rules",
    reason="durable rules does not support more than 255 keys in facts",
)
@pytest.mark.asyncio
async def test_37_hosts_facts():
    ruleset_queues, event_log = load_rulebook("examples/37_hosts_facts.yml")

    queue = ruleset_queues[0][1]
    queue.put_nowait(dict(i=1))
    queue.put_nowait(Shutdown())

    await run_rulesets(
        event_log,
        ruleset_queues,
        dict(),
        load_inventory("playbooks/inventory.yml"),
    )

    event = event_log.get_nowait()
    assert event["type"] == "Action", "1"
    assert event["action"] == "debug", "2"

    event = event_log.get_nowait()
    assert event["type"] == "ProcessedEvent", "7"
    event = event_log.get_nowait()
    assert event["type"] == "Shutdown", "8"
    assert event_log.empty()<|MERGE_RESOLUTION|>--- conflicted
+++ resolved
@@ -86,13 +86,11 @@
 
 
 @pytest.mark.asyncio
-<<<<<<< HEAD
 async def test_04_set_fact():
     ruleset_queues, event_log = load_rules("examples/04_set_fact.yml")
-=======
-async def test_04_assert_fact():
+
     ruleset_queues, event_log = load_rulebook("examples/04_assert_fact.yml")
->>>>>>> 67034e54
+
 
     queue = ruleset_queues[0][1]
     queue.put_nowait(dict(i=1))
